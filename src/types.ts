import * as _ from 'lodash';

// Utility function to create a K:V from a list of strings
// Adapted from: https://basarat.gitbooks.io/typescript/content/docs/types/literal-types.html
function strEnum(values: string[]): {[key: string]: string} {
    return _.reduce(values, (result, key) => {
        result[key] = key;
        return result;
    }, Object.create(null));
}

export const ZeroExError = strEnum([
  'CONTRACT_DOES_NOT_EXIST',
  'UNHANDLED_ERROR',
  'USER_HAS_NO_ASSOCIATED_ADDRESSES',
  'INVALID_SIGNATURE',
  'CONTRACT_NOT_DEPLOYED_ON_NETWORK',
]);
export type ZeroExError = keyof typeof ZeroExError;

/**
 * Elliptic Curve signature
 */
export interface ECSignature {
    v: number;
    r: string;
    s: string;
}

export type OrderAddresses = [string, string, string, string, string];

export type OrderValues = [BigNumber.BigNumber, BigNumber.BigNumber, BigNumber.BigNumber,
                           BigNumber.BigNumber, BigNumber.BigNumber, BigNumber.BigNumber];

export interface ExchangeContract {
    isValidSignature: any;
<<<<<<< HEAD
    getUnavailableValueT: {
        call: (orderHash: string) => BigNumber.BigNumber;
    };
    filled: {
        call: (orderHash: string) => BigNumber.BigNumber;
    };
    cancelled: {
        call: (orderHash: string) => BigNumber.BigNumber;
=======
    fill: {
        (orderAddresses: OrderAddresses, orderValues: OrderValues, fillAmount: BigNumber.BigNumber,
         shouldCheckTransfer: boolean, v: number, r: string, s: string, txOpts: TxOpts): ContractResponse;
        estimateGas: (orderAddresses: OrderAddresses, orderValues: OrderValues, fillAmount: BigNumber.BigNumber,
                      shouldCheckTransfer: boolean, v: number, r: string, s: string, txOpts: TxOpts) => number;
>>>>>>> 389c18e9
    };
}

export interface TokenContract {
    balanceOf: {
        call: (address: string) => Promise<BigNumber.BigNumber>;
    };
    allowance: {
        call: (ownerAddress: string, allowedAddress: string) => Promise<BigNumber.BigNumber>;
    };
    transfer: (to: string, amountInBaseUnits: BigNumber.BigNumber, txOpts: TxOpts) => Promise<boolean>;
    approve: (proxyAddress: string, amountInBaseUnits: BigNumber.BigNumber, txOpts: TxOpts) => void;
}

export interface TokenRegistryContract {
    getTokenMetaData: {
        call: (address: string) => Promise<TokenMetadata>;
    };
    getTokenAddresses: {
        call: () => Promise<string[]>;
    };
}

export const SolidityTypes = strEnum([
    'address',
    'uint256',
]);
export type SolidityTypes = keyof typeof SolidityTypes;

export enum ExchangeContractErrCodes {
    ERROR_FILL_EXPIRED, // Order has already expired
    ERROR_FILL_NO_VALUE, // Order has already been fully filled or cancelled
    ERROR_FILL_TRUNCATION, // Rounding error too large
    ERROR_FILL_BALANCE_ALLOWANCE, // Insufficient balance or allowance for token transfer
    ERROR_CANCEL_EXPIRED, // Order has already expired
    ERROR_CANCEL_NO_VALUE, // Order has already been fully filled or cancelled
}

export const ExchangeContractErrs = strEnum([
    'ORDER_EXPIRED',
    'ORDER_REMAINING_FILL_AMOUNT_ZERO',
    'ORDER_ROUNDING_ERROR',
    'ORDER_BALANCE_ALLOWANCE_ERROR',
]);
export type ExchangeContractErrs = keyof typeof ExchangeContractErrs;

export const FillOrderValidationErrs = strEnum([
    'FILL_AMOUNT_IS_ZERO',
    'NOT_A_TAKER',
    'EXPIRED',
]);
export type FillOrderValidationErrs = keyof typeof FillOrderValidationErrs;

export interface ContractResponse {
    logs: ContractEvent[];
}

export interface ContractEvent {
    event: string;
    args: any;
}

export interface Order {
    maker: string;
    taker: string;
    makerFee: BigNumber.BigNumber;
    takerFee: BigNumber.BigNumber;
    makerTokenAmount: BigNumber.BigNumber;
    takerTokenAmount: BigNumber.BigNumber;
    makerTokenAddress: string;
    takerTokenAddress: string;
    salt: BigNumber.BigNumber;
    feeRecipient: string;
    expirationUnixTimestampSec: BigNumber.BigNumber;
}

export interface SignedOrder extends Order {
    ecSignature: ECSignature;
}

//                          [address, name, symbol, projectUrl, decimals, ipfsHash, swarmHash]
export type TokenMetadata = [string, string, string, string, BigNumber.BigNumber, string, string];

export interface Token {
    name: string;
    address: string;
    symbol: string;
    decimals: number;
    url: string;
}

export interface TxOpts {
    from: string;
    gas?: number;
}<|MERGE_RESOLUTION|>--- conflicted
+++ resolved
@@ -34,22 +34,20 @@
 
 export interface ExchangeContract {
     isValidSignature: any;
-<<<<<<< HEAD
     getUnavailableValueT: {
         call: (orderHash: string) => BigNumber.BigNumber;
+    };
+    fill: {
+        (orderAddresses: OrderAddresses, orderValues: OrderValues, fillAmount: BigNumber.BigNumber,
+         shouldCheckTransfer: boolean, v: number, r: string, s: string, txOpts: TxOpts): ContractResponse;
+        estimateGas: (orderAddresses: OrderAddresses, orderValues: OrderValues, fillAmount: BigNumber.BigNumber,
+                      shouldCheckTransfer: boolean, v: number, r: string, s: string, txOpts: TxOpts) => number;
     };
     filled: {
         call: (orderHash: string) => BigNumber.BigNumber;
     };
     cancelled: {
         call: (orderHash: string) => BigNumber.BigNumber;
-=======
-    fill: {
-        (orderAddresses: OrderAddresses, orderValues: OrderValues, fillAmount: BigNumber.BigNumber,
-         shouldCheckTransfer: boolean, v: number, r: string, s: string, txOpts: TxOpts): ContractResponse;
-        estimateGas: (orderAddresses: OrderAddresses, orderValues: OrderValues, fillAmount: BigNumber.BigNumber,
-                      shouldCheckTransfer: boolean, v: number, r: string, s: string, txOpts: TxOpts) => number;
->>>>>>> 389c18e9
     };
 }
 
