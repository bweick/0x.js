import * as _ from 'lodash';

// Utility function to create a K:V from a list of strings
// Adapted from: https://basarat.gitbooks.io/typescript/content/docs/types/literal-types.html
function strEnum(values: string[]): {[key: string]: string} {
    return _.reduce(values, (result, key) => {
        result[key] = key;
        return result;
    }, Object.create(null));
}

export const ZeroExError = strEnum([
  'CONTRACT_DOES_NOT_EXIST',
  'UNHANDLED_ERROR',
  'USER_HAS_NO_ASSOCIATED_ADDRESSES',
  'INVALID_SIGNATURE',
]);
export type ZeroExError = keyof typeof ZeroExError;

/**
 * Elliptic Curve signature
 */
export interface ECSignature {
    v: number;
    r: string;
    s: string;
}

export type OrderAddresses = [string, string, string, string, string];

export type OrderValues = [
    BigNumber.BigNumber, BigNumber.BigNumber, BigNumber.BigNumber,
    BigNumber.BigNumber, BigNumber.BigNumber, BigNumber.BigNumber
];

export interface TxData {
    from: string;
}

export interface ExchangeContract {
    isValidSignature: any;
    fill: (
        orderAddresses: OrderAddresses, orderValues: OrderValues, fillAmount: BigNumber.BigNumber,
        shouldCheckTransfer: boolean, v: number, r: string, s: string, txData: TxData,
    ) => ContractResponse;
}

export interface TokenRegistryContract {
    getTokenMetaData: {
        call: (address: string) => Promise<TokenMetadata>;
    };
    getTokenAddresses: {
        call: () => Promise<string[]>;
    };
}

export const SolidityTypes = strEnum([
    'address',
    'uint256',
]);
export type SolidityTypes = keyof typeof SolidityTypes;

<<<<<<< HEAD
export enum ExchangeContractErrs {
    ERROR_FILL_EXPIRED, // Order has already expired
    ERROR_FILL_NO_VALUE, // Order has already been fully filled or cancelled
    ERROR_FILL_TRUNCATION, // Rounding error too large
    ERROR_FILL_BALANCE_ALLOWANCE, // Insufficient balance or allowance for token transfer
    ERROR_CANCEL_EXPIRED, // Order has already expired
    ERROR_CANCEL_NO_VALUE, // Order has already been fully filled or cancelled
};

export interface ContractResponse {
    logs: ContractEvent[];
}

export interface ContractEvent {
    event: string;
    args: any;
}

export interface Order {
    maker: string;
    taker?: string;

    makerFee: BigNumber.BigNumber;
    takerFee: BigNumber.BigNumber;

    makerTokenAmount: BigNumber.BigNumber;
    takerTokenAmount: BigNumber.BigNumber;

    makerTokenAddress: string;
    takerTokenAddress: string;

    salt: BigNumber.BigNumber;
    feeRecipient: string;
    expirationUnixTimestampSec: BigNumber.BigNumber;
}

export interface SignedOrder extends Order {
    ecSignature: ECSignature;
}
=======
//                          [address, name, symbol, projectUrl, decimals, ipfsHash, swarmHash]
export type TokenMetadata = [string, string, string, string, BigNumber.BigNumber, string, string];

export interface Token {
    name: string;
    address: string;
    symbol: string;
    decimals: number;
    url: string;
};
>>>>>>> 6b321ca1
<|MERGE_RESOLUTION|>--- conflicted
+++ resolved
@@ -60,7 +60,6 @@
 ]);
 export type SolidityTypes = keyof typeof SolidityTypes;
 
-<<<<<<< HEAD
 export enum ExchangeContractErrs {
     ERROR_FILL_EXPIRED, // Order has already expired
     ERROR_FILL_NO_VALUE, // Order has already been fully filled or cancelled
@@ -100,7 +99,7 @@
 export interface SignedOrder extends Order {
     ecSignature: ECSignature;
 }
-=======
+
 //                          [address, name, symbol, projectUrl, decimals, ipfsHash, swarmHash]
 export type TokenMetadata = [string, string, string, string, BigNumber.BigNumber, string, string];
 
@@ -110,5 +109,4 @@
     symbol: string;
     decimals: number;
     url: string;
-};
->>>>>>> 6b321ca1
+}