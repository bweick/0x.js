import BigNumber from 'bignumber.js';
import * as _ from 'lodash';

import {TokenWrapper} from '../contract_wrappers/token_wrapper';
import {BalanceAndProxyAllowanceLazyStore} from '../stores/balance_proxy_allowance_lazy_store';
import {BlockParamLiteral, ExchangeContractErrs, TradeSide, TransferType} from '../types';

enum FailureReason {
    Balance = 'balance',
    ProxyAllowance = 'proxyAllowance',
}

const ERR_MSG_MAPPING = {
    [FailureReason.Balance]: {
        [TradeSide.Maker]: {
            [TransferType.Trade]: ExchangeContractErrs.InsufficientMakerBalance,
            [TransferType.Fee]: ExchangeContractErrs.InsufficientMakerFeeBalance,
        },
        [TradeSide.Taker]: {
            [TransferType.Trade]: ExchangeContractErrs.InsufficientTakerBalance,
            [TransferType.Fee]: ExchangeContractErrs.InsufficientTakerFeeBalance,
        },
    },
    [FailureReason.ProxyAllowance]: {
        [TradeSide.Maker]: {
            [TransferType.Trade]: ExchangeContractErrs.InsufficientMakerAllowance,
            [TransferType.Fee]: ExchangeContractErrs.InsufficientMakerFeeAllowance,
        },
        [TradeSide.Taker]: {
            [TransferType.Trade]: ExchangeContractErrs.InsufficientTakerAllowance,
            [TransferType.Fee]: ExchangeContractErrs.InsufficientTakerFeeAllowance,
        },
    },
};

export class ExchangeTransferSimulator {
    private store: BalanceAndProxyAllowanceLazyStore;
    private UNLIMITED_ALLOWANCE_IN_BASE_UNITS: BigNumber;
<<<<<<< HEAD
    private static throwValidationError(failureReason: FailureReason, tradeSide: TradeSide,
                                        transferType: TransferType): never {
        const errMsg = ERR_MSG_MAPPING[failureReason][tradeSide][transferType];
        throw new Error(errMsg);
    }
    constructor(token: TokenWrapper) {
        this.store = new BalanceAndProxyAllowanceLazyStore(token);
=======
    constructor(token: TokenWrapper, defaultBlock: BlockParamLiteral) {
        this.store = new BalanceAndProxyAllowanceLazyStore(token, defaultBlock);
>>>>>>> 4a17f5e8
        this.UNLIMITED_ALLOWANCE_IN_BASE_UNITS = token.UNLIMITED_ALLOWANCE_IN_BASE_UNITS;
    }
    /**
     * Simulates transferFrom call performed by a proxy
     * @param  tokenAddress      Address of the token to be transferred
     * @param  from              Owner of the transferred tokens
     * @param  to                Recipient of the transferred tokens
     * @param  amountInBaseUnits The amount of tokens being transferred
     * @param  tradeSide         Is Maker/Taker transferring
     * @param  transferType      Is it a fee payment or a value transfer
     */
    public async transferFromAsync(tokenAddress: string, from: string, to: string,
                                   amountInBaseUnits: BigNumber, tradeSide: TradeSide,
                                   transferType: TransferType): Promise<void> {
        const balance = await this.store.getBalanceAsync(tokenAddress, from);
        const proxyAllowance = await this.store.getProxyAllowanceAsync(tokenAddress, from);
        if (proxyAllowance.lessThan(amountInBaseUnits)) {
            ExchangeTransferSimulator.throwValidationError(FailureReason.ProxyAllowance, tradeSide, transferType);
        }
        if (balance.lessThan(amountInBaseUnits)) {
            ExchangeTransferSimulator.throwValidationError(FailureReason.Balance, tradeSide, transferType);
        }
        await this.decreaseProxyAllowanceAsync(tokenAddress, from, amountInBaseUnits);
        await this.decreaseBalanceAsync(tokenAddress, from, amountInBaseUnits);
        await this.increaseBalanceAsync(tokenAddress, to, amountInBaseUnits);
    }
    private async decreaseProxyAllowanceAsync(tokenAddress: string, userAddress: string,
                                              amountInBaseUnits: BigNumber): Promise<void> {
        const proxyAllowance = await this.store.getProxyAllowanceAsync(tokenAddress, userAddress);
        if (!proxyAllowance.eq(this.UNLIMITED_ALLOWANCE_IN_BASE_UNITS)) {
            this.store.setProxyAllowance(tokenAddress, userAddress, proxyAllowance.minus(amountInBaseUnits));
        }
    }
    private async increaseBalanceAsync(tokenAddress: string, userAddress: string,
                                       amountInBaseUnits: BigNumber): Promise<void> {
        const balance = await this.store.getBalanceAsync(tokenAddress, userAddress);
        this.store.setBalance(tokenAddress, userAddress, balance.plus(amountInBaseUnits));
    }
    private async decreaseBalanceAsync(tokenAddress: string, userAddress: string,
                                       amountInBaseUnits: BigNumber): Promise<void> {
        const balance = await this.store.getBalanceAsync(tokenAddress, userAddress);
        this.store.setBalance(tokenAddress, userAddress, balance.minus(amountInBaseUnits));
    }
}<|MERGE_RESOLUTION|>--- conflicted
+++ resolved
@@ -36,18 +36,13 @@
 export class ExchangeTransferSimulator {
     private store: BalanceAndProxyAllowanceLazyStore;
     private UNLIMITED_ALLOWANCE_IN_BASE_UNITS: BigNumber;
-<<<<<<< HEAD
     private static throwValidationError(failureReason: FailureReason, tradeSide: TradeSide,
                                         transferType: TransferType): never {
         const errMsg = ERR_MSG_MAPPING[failureReason][tradeSide][transferType];
         throw new Error(errMsg);
     }
-    constructor(token: TokenWrapper) {
-        this.store = new BalanceAndProxyAllowanceLazyStore(token);
-=======
     constructor(token: TokenWrapper, defaultBlock: BlockParamLiteral) {
         this.store = new BalanceAndProxyAllowanceLazyStore(token, defaultBlock);
->>>>>>> 4a17f5e8
         this.UNLIMITED_ALLOWANCE_IN_BASE_UNITS = token.UNLIMITED_ALLOWANCE_IN_BASE_UNITS;
     }
     /**
